--- conflicted
+++ resolved
@@ -37,21 +37,15 @@
   export type Array<T> = Option<T[]> & { delimiter?: string; map?: (val: string) => T };
   export type Any<T> = Partial<OclifFlags.IFlag<T>> & SfdxProperties;
   export type BaseBoolean<T> = Partial<IBooleanFlag<T>>;
-<<<<<<< HEAD
-  export type Boolean<T> = BaseBoolean<T> & Describable;
+  export type Boolean<T> = BaseBoolean<T> & SfdxProperties;
   export type Bounds<T> = { min?: T; max?: T };
-  export type Builtin = { type: 'builtin'; description?: string; longDescription?: string };
-=======
-  export type Boolean<T> = BaseBoolean<T> & SfdxProperties;
   export type Builtin = { type: 'builtin' } & Partial<Describable>;
->>>>>>> 2c21a507
   export type DateTime = Option<Date>;
   export type Deprecatable = { deprecated?: { message: string; version: string } };
   export type Describable = { description: string; longDescription?: string };
   export type Discriminant = { kind: Kind };
   export type Discriminated<T> = T & Discriminant;
-<<<<<<< HEAD
-  export type Enum<T> = EnumFlagOptions<T> & Describable;
+  export type Enum<T> = EnumFlagOptions<T> & SfdxProperties;
   export type Kind = keyof typeof flags;
   export type Input<T extends Parser.flags.Output> = OclifFlags.Input<T>;
   // allow numeric bounds for back compat
@@ -60,23 +54,11 @@
   export type Minutes = Option<Duration> & Bounds<Duration | number>;
   export type Number = Option<number> & NumericBounds;
   export type NumericBounds = Bounds<number>;
-  export type Option<T> = Partial<IOptionFlag<Optional<T>>> & Describable;
+  export type Option<T> = Partial<IOptionFlag<Optional<T>>> & SfdxProperties;
   export type Output = OclifFlags.Output;
   // allow numeric bounds for back compat
   export type Seconds = Option<Duration> & Bounds<Duration | number>;
-=======
-  export type Enum<T> = EnumFlagOptions<T> & SfdxProperties;
-  export type Kind = keyof typeof flags;
-  export type Input<T extends Parser.flags.Output> = OclifFlags.Input<T>;
-  export type Milliseconds = Option<Duration> & NumericBounds;
-  export type Minutes = Option<Duration> & NumericBounds;
-  export type Number = Option<number> & NumericBounds;
-  export type NumericBounds = { min?: number; max?: number };
-  export type Option<T> = Partial<IOptionFlag<Optional<T>>> & SfdxProperties;
-  export type Output = OclifFlags.Output;
-  export type Seconds = Option<Duration> & NumericBounds;
   export type SfdxProperties = Describable & Deprecatable;
->>>>>>> 2c21a507
   export type String = Option<string>;
   export type Url = Option<URL>;
 }
